--- conflicted
+++ resolved
@@ -247,57 +247,6 @@
             <div class="animate-spin rounded-full h-12 w-12 border-t-2 border-b-2 border-blue-500"></div>
           </div>
 
-<<<<<<< HEAD
-          <div v-else-if="studentError" class="text-center py-10">
-            <p class="text-red-500">{{ studentError }}</p>
-            <button @click="fetchStudents" class="mt-4 px-4 py-2 bg-blue-600 text-white rounded-md">重试</button>
-          </div>
-
-          <div v-else-if="students.length > 0" class="border rounded-md overflow-hidden">
-            <table class="min-w-full divide-y divide-gray-200">
-              <thead class="bg-gray-50">
-                <tr>
-                  <th class="px-6 py-3 text-left text-xs font-medium text-gray-500 uppercase tracking-wider">学生</th>
-                  <th class="px-6 py-3 text-left text-xs font-medium text-gray-500 uppercase tracking-wider">评估完成情况</th>
-                  <th class="px-6 py-3 text-left text-xs font-medium text-gray-500 uppercase tracking-wider">最后活动</th>
-                  <th class="px-6 py-3 text-left text-xs font-medium text-gray-500 uppercase tracking-wider">操作</th>
-                </tr>
-              </thead>
-              <tbody class="bg-white divide-y divide-gray-200">
-                <tr v-for="student in students" :key="student.id">
-                  <td class="px-6 py-4 whitespace-nowrap">
-                    <div class="flex items-center">
-                      <div class="flex-shrink-0 h-8 w-8 rounded-full bg-gray-200 flex items-center justify-center text-gray-500">
-                        {{ student.name.charAt(0) }}
-                      </div>
-                      <div class="ml-4">
-                        <div class="text-sm font-medium text-gray-900">{{ student.name }}</div>
-                        <div class="text-sm text-gray-500">{{ student.email }}</div>
-                      </div>
-                    </div>
-                  </td>
-                  <td class="px-6 py-4">
-                    <div v-if="student.assessments && student.assessments.length > 0" class="space-y-2">
-                      <div v-for="assessment in student.assessments" :key="assessment.assessment_id" class="flex items-center gap-2">
-                        <span class="text-sm truncate max-w-xs" :title="assessment.title">{{ assessment.title }}:</span>
-                        <span v-if="assessment.completed" class="text-sm text-green-600">
-                          {{ assessment.score }}/{{ assessment.total_score }}
-                        </span>
-                        <span v-else class="text-sm text-gray-500">未完成</span>
-                    </div>
-                    </div>
-                    <div v-else class="text-sm text-gray-500">暂无评估</div>
-                  </td>
-                  <td class="px-6 py-4 whitespace-nowrap text-sm text-gray-500">
-                    {{ student.last_activity }}
-                  </td>
-                  <td class="px-6 py-4 whitespace-nowrap text-sm">
-                    <button @click="removeStudent(student.id)" class="text-red-600 hover:text-red-800">移除</button>
-                  </td>
-                </tr>
-              </tbody>
-            </table>
-=======
           <div v-else-if="students.length > 0">
             <div class="overflow-x-auto">
               <table class="min-w-full bg-white">
@@ -329,7 +278,6 @@
                 </tbody>
               </table>
             </div>
->>>>>>> 411a282e
           </div>
           <div v-else class="text-center py-10">
             <p class="text-gray-500">暂无学生</p>
@@ -427,12 +375,8 @@
 </template>
 
 <script setup lang="ts">
-<<<<<<< HEAD
-import { ref, computed, onMounted, watch } from 'vue';
-=======
 import { ref, reactive, onMounted, computed, watch } from 'vue';
 import { useRouter, useRoute } from 'vue-router';
->>>>>>> 411a282e
 import { useAuthStore } from '../../stores/auth';
 import { courseAPI, materialAPI, assessmentAPI } from '../../api';
 import MaterialPreview from './MaterialPreview.vue';
@@ -479,29 +423,9 @@
   knowledge_base_status?: string;
 }
 
-interface Assessment {
-  assessment_id: number;
-  title: string;
-  completed: boolean;
-  score: number;
-  total_score: number;
-}
-
 interface Student {
   id: number;
-<<<<<<< HEAD
-  name: string;
-  email: string;
-  assessments: Assessment[];
-  last_activity: string;
-}
-
-interface AvailableStudent {
-  id: number;
-  name: string;
-=======
   full_name: string;
->>>>>>> 411a282e
   email: string;
   enrollment_date: string;
 }
@@ -590,10 +514,8 @@
 onMounted(async () => {
   try {
     loading.value = true;
-    // 首先获取课程信息
-    await fetchCourse();
-    // 然后并行获取其他数据
     await Promise.all([
+      fetchCourse(),
       fetchMaterials(),
       fetchStudents(),
       fetchAssessments()
@@ -704,58 +626,6 @@
   }
 }
 
-<<<<<<< HEAD
-import { debounce } from 'lodash-es';
-
-const students = ref<Student[]>([]);
-const availableStudents = ref<AvailableStudent[]>([]);
-const selectedStudents = ref<number[]>([]);
-const isLoadingStudents = ref(false);
-const studentError = ref('');
-
-// 添加 watch 处理器
-watch(studentSearch, debounce(() => {
-  filterStudents();
-}, 300));
-
-async function fetchStudents() {
-  if (!course.value?.id) {
-    console.error('课程信息不存在，无法获取学生列表');
-    return;
-  }
-  
-  isLoadingStudents.value = true;
-  studentError.value = '';
-  
-  try {
-    const response = await courseAPI.getCourseStudents(course.value.id);
-    const responseData = response as any;
-    if (responseData && Array.isArray(responseData.students)) {
-      const allStudents = responseData.students as Student[];
-      
-      // 如果有搜索关键词，进行本地过滤
-      if (studentSearch.value.trim()) {
-        const searchTerm = studentSearch.value.toLowerCase().trim();
-        students.value = allStudents.filter(student => 
-          student.name.toLowerCase().includes(searchTerm) ||
-          student.email.toLowerCase().includes(searchTerm)
-        );
-      } else {
-        students.value = allStudents;
-      }
-    } else {
-      console.error('获取学生列表返回的数据格式不正确:', responseData);
-      studentError.value = '获取学生列表失败';
-      students.value = [];
-    }
-  } catch (error) {
-    console.error('获取学生列表失败:', error);
-    studentError.value = '获取学生列表失败';
-    students.value = [];
-  } finally {
-    isLoadingStudents.value = false;
-  }
-=======
 // 创建新评估
 function createNewAssessment() {
   router.push({
@@ -770,7 +640,6 @@
     name: 'AssessmentEdit',
     params: { id: assessment.id.toString() }
   });
->>>>>>> 411a282e
 }
 
 // 获取知识库支持的文件类型
@@ -894,35 +763,6 @@
   });
 }
 
-<<<<<<< HEAD
-async function filterStudents() {
-  if (!course.value) return;
-  
-  isLoadingStudents.value = true;
-  studentError.value = '';
-  
-  try {
-    const response = await courseAPI.getCourseStudents(course.value.id);
-    const responseData = response as any;
-    const allStudents = responseData.students as Student[];
-    
-    // 如果有搜索关键词，进行本地过滤
-    if (studentSearch.value.trim()) {
-      const searchTerm = studentSearch.value.toLowerCase().trim();
-      students.value = allStudents.filter(student => 
-        student.name.toLowerCase().includes(searchTerm) ||
-        student.email.toLowerCase().includes(searchTerm)
-      );
-    } else {
-      students.value = allStudents;
-    }
-  } catch (error) {
-    console.error('获取学生列表失败:', error);
-    studentError.value = '获取学生列表失败';
-  } finally {
-    isLoadingStudents.value = false;
-  }
-=======
 // 获取材料图标
 function getMaterialIcon(type: string): string {
   const icons: Record<string, string> = {
@@ -948,7 +788,6 @@
   // 根据文件扩展名返回图标
   const extension = type.split('/').pop()?.toLowerCase();
   return icons[extension as string] || '<svg class="w-6 h-6" fill="currentColor" viewBox="0 0 20 20"><path fill-rule="evenodd" d="M4 4a2 2 0 012-2h4.586A2 2 0 0112 2.586L15.414 6A2 2 0 0116 7.414V16a2 2 0 01-2 2H6a2 2 0 01-2-2V4z" clip-rule="evenodd"></path></svg>';
->>>>>>> 411a282e
 }
 
 // 获取难度文本
