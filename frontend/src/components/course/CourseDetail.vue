--- conflicted
+++ resolved
@@ -179,7 +179,7 @@
                     <span>时间限制: {{ assessment.duration || '无限制' }}</span>
                     <span>截止日期: {{ formatDate(assessment.due_date) }}</span>
                     <span>尝试次数: {{ assessment.max_attempts || '无限制' }}</span>
-                </div>
+                  </div>
                 </div>
                 
                 <div class="flex flex-col gap-2">
@@ -198,83 +198,30 @@
                       查看
                     </router-link>
                     
-                    <span v-if="canEdit" class="text-gray-300">|</span>
+                    <button 
+                      v-if="canEdit"
+                      @click="editAssessment(assessment)"
+                      class="text-green-600 hover:text-green-800"
+                    >
+                      编辑
+                    </button>
                     
-                  <button 
+                    <button 
                       v-if="canEdit"
-                      @click="editAssessment(assessment)" 
-                      class="text-blue-600 hover:text-blue-800"
-                  >
-                      编辑
-                  </button>
-                    
-                    <span v-if="canEdit" class="text-gray-300">|</span>
-                    
-                  <button 
-                      v-if="canEdit"
-                      @click="deleteAssessment(assessment)" 
+                      @click="confirmDeleteAssessment(assessment)"
                       class="text-red-600 hover:text-red-800"
-                  >
+                    >
                       删除
-                  </button>
-                </div>
-              </div>
-              </div>
-              
-              <!-- 学生提交状态 -->
-              <div v-if="!canEdit && assessment.submissions" class="mt-4 pt-4 border-t">
-                <div class="flex justify-between items-center">
-                  <div>
-                    <p class="text-sm">
-                      <span class="font-medium">提交状态:</span>
-                      {{ assessment.submissions.length > 0 ? `已提交 ${assessment.submissions.length} 次` : '未提交' }}
-                    </p>
-                    <p v-if="assessment.submissions && assessment.submissions.length > 0" class="text-sm">
-                      <span class="font-medium">最高分:</span>
-                      {{ getHighestScore(assessment.submissions) }} / {{ assessment.total_score }}
-                    </p>
-              </div>
-                <div>
-                    <button 
-                      v-if="canTakeAssessment(assessment)"
-                      @click="takeAssessment(assessment)" 
-                      class="px-4 py-2 bg-blue-600 text-white rounded-md hover:bg-blue-700"
-                    >
-                      {{ assessment.submissions && assessment.submissions.length > 0 ? '重新尝试' : '开始' }}
-                    </button>
-                    <button 
-                      v-else-if="assessment.submissions && assessment.submissions.length > 0"
-                      @click="viewSubmissions(assessment)" 
-                      class="px-4 py-2 border rounded-md hover:bg-gray-50"
-                    >
-                      查看提交
                     </button>
                   </div>
                 </div>
               </div>
-              
-              <!-- 教师查看提交 -->
-              <div v-if="canEdit" class="mt-4 pt-4 border-t">
-                <div class="flex justify-between items-center">
-                  <p class="text-sm">
-                    <span class="font-medium">提交数:</span>
-                    {{ assessment.submission_count || 0 }}
-                  </p>
-                  <button 
-                    v-if="assessment.submission_count > 0"
-                    @click="viewAllSubmissions(assessment)" 
-                    class="px-4 py-2 border rounded-md hover:bg-gray-50"
-                  >
-                    查看提交
-                  </button>
-                </div>
-              </div>
             </div>
           </div>
           <div v-else class="text-center py-10">
             <p class="text-gray-500">暂无评估测验</p>
             <button 
-              v-if="canEdit" 
+              v-if="canEdit"
               @click="createNewAssessment"
               class="mt-4 px-4 py-2 bg-blue-600 text-white rounded-md hover:bg-blue-700"
             >
@@ -283,95 +230,58 @@
           </div>
         </div>
 
-        <!-- 学生管理 -->
+        <!-- 学生列表 -->
         <div v-else-if="activeTab === 'students'" class="p-6">
           <div class="flex justify-between items-center mb-6">
-            <h3 class="text-lg font-semibold">学生管理</h3>
-            <div class="flex gap-2">
-              <button 
-                @click="openAddStudentModal"
-                class="px-4 py-2 bg-blue-600 text-white rounded-md"
-              >
-                添加学生
-              </button>
+            <h3 class="text-lg font-semibold">学生列表</h3>
+            <button 
+              v-if="canEdit" 
+              @click="showAddStudentsModal = true"
+              class="px-4 py-2 bg-blue-600 text-white rounded-md"
+            >
+              添加学生
+            </button>
+          </div>
+
+          <div v-if="loading" class="flex justify-center py-10">
+            <div class="animate-spin rounded-full h-12 w-12 border-t-2 border-b-2 border-blue-500"></div>
+          </div>
+
+          <div v-else-if="students.length > 0">
+            <div class="overflow-x-auto">
+              <table class="min-w-full bg-white">
+                <thead>
+                  <tr>
+                    <th class="py-2 px-4 border-b text-left">学号</th>
+                    <th class="py-2 px-4 border-b text-left">姓名</th>
+                    <th class="py-2 px-4 border-b text-left">邮箱</th>
+                    <th class="py-2 px-4 border-b text-left">加入时间</th>
+                    <th class="py-2 px-4 border-b text-left">操作</th>
+                  </tr>
+                </thead>
+                <tbody>
+                  <tr v-for="student in students" :key="student.id" class="hover:bg-gray-50">
+                    <td class="py-2 px-4 border-b">{{ student.id }}</td>
+                    <td class="py-2 px-4 border-b">{{ student.full_name }}</td>
+                    <td class="py-2 px-4 border-b">{{ student.email }}</td>
+                    <td class="py-2 px-4 border-b">{{ formatDate(student.enrollment_date) }}</td>
+                    <td class="py-2 px-4 border-b">
+                      <button 
+                        v-if="canEdit"
+                        @click="confirmRemoveStudent(student)"
+                        class="text-red-600 hover:text-red-800"
+                      >
+                        移除
+                      </button>
+                    </td>
+                  </tr>
+                </tbody>
+              </table>
             </div>
-          </div>
-
-          <div class="mb-4">
-            <div class="flex">
-              <input 
-                type="text" 
-                v-model="studentSearch" 
-                placeholder="搜索学生..." 
-                class="flex-1 px-4 py-2 border rounded-l-md"
-                @keyup.enter="filterStudents"
-              />
-              <button 
-                @click="filterStudents"
-                class="px-4 py-2 bg-gray-200 border-t border-r border-b rounded-r-md"
-              >
-                搜索
-              </button>
-            </div>
-          </div>
-
-          <div v-if="isLoadingStudents" class="flex justify-center py-10">
-            <div class="animate-spin rounded-full h-12 w-12 border-t-2 border-b-2 border-blue-500"></div>
-          </div>
-
-          <div v-else-if="studentError" class="text-center py-10">
-            <p class="text-red-500">{{ studentError }}</p>
-            <button @click="fetchStudents" class="mt-4 px-4 py-2 bg-blue-600 text-white rounded-md">重试</button>
-          </div>
-
-          <div v-else-if="students.length > 0" class="border rounded-md overflow-hidden">
-            <table class="min-w-full divide-y divide-gray-200">
-              <thead class="bg-gray-50">
-                <tr>
-                  <th class="px-6 py-3 text-left text-xs font-medium text-gray-500 uppercase tracking-wider">学生</th>
-                  <th class="px-6 py-3 text-left text-xs font-medium text-gray-500 uppercase tracking-wider">进度</th>
-                  <th class="px-6 py-3 text-left text-xs font-medium text-gray-500 uppercase tracking-wider">最后活动</th>
-                  <th class="px-6 py-3 text-left text-xs font-medium text-gray-500 uppercase tracking-wider">操作</th>
-                </tr>
-              </thead>
-              <tbody class="bg-white divide-y divide-gray-200">
-                <tr v-for="student in students" :key="student.id">
-                  <td class="px-6 py-4 whitespace-nowrap">
-                    <div class="flex items-center">
-                      <div class="flex-shrink-0 h-8 w-8 rounded-full bg-gray-200 flex items-center justify-center text-gray-500">
-                        {{ student.name.charAt(0) }}
-                      </div>
-                      <div class="ml-4">
-                        <div class="text-sm font-medium text-gray-900">{{ student.name }}</div>
-                        <div class="text-sm text-gray-500">{{ student.email }}</div>
-                      </div>
-                    </div>
-                  </td>
-                  <td class="px-6 py-4 whitespace-nowrap">
-                    <div class="w-full bg-gray-200 rounded-full h-2.5">
-                      <div class="bg-blue-600 h-2.5 rounded-full" :style="`width: ${student.progress}%`"></div>
-                    </div>
-                    <div class="text-xs text-gray-500 mt-1">{{ student.progress }}%</div>
-                  </td>
-                  <td class="px-6 py-4 whitespace-nowrap text-sm text-gray-500">
-                    {{ student.last_activity }}
-                  </td>
-                  <td class="px-6 py-4 whitespace-nowrap text-sm">
-                    <button @click="removeStudent(student.id)" class="text-red-600 hover:text-red-800">移除</button>
-                  </td>
-                </tr>
-              </tbody>
-            </table>
           </div>
           <div v-else class="text-center py-10">
             <p class="text-gray-500">暂无学生</p>
-            <button @click="openAddStudentModal" class="mt-4 px-4 py-2 bg-blue-600 text-white rounded-md">添加学生</button>
-          </div>
-        </div>
-        
-        <!-- 智能助手 -->
-        <div v-else-if="activeTab === 'ai-assistant'" class="p-6">
-          <AIAssistant :courseId="courseId" :userId="authStore.user?.id || 0" />
+          </div>
         </div>
       </div>
     </div>
@@ -411,7 +321,7 @@
     </div>
     
     <!-- 添加学生模态框 -->
-    <div v-if="showAddStudentModal" class="fixed inset-0 bg-black bg-opacity-50 flex items-center justify-center z-50">
+    <div v-if="showAddStudentsModal" class="fixed inset-0 bg-black bg-opacity-50 flex items-center justify-center z-50">
       <div class="bg-white rounded-lg p-6 w-full max-w-lg">
         <h3 class="text-xl font-bold mb-4">添加学生到课程</h3>
         
@@ -445,7 +355,7 @@
           <div class="flex justify-between items-center mt-4">
             <div class="text-sm text-gray-600">已选择 {{ selectedStudents.length }} 名学生</div>
             <div class="flex gap-2">
-              <button type="button" @click="showAddStudentModal = false" class="px-4 py-2 border rounded-md">取消</button>
+              <button type="button" @click="showAddStudentsModal = false" class="px-4 py-2 border rounded-md">取消</button>
               <button 
                 @click="addStudents" 
                 :disabled="selectedStudents.length === 0"
@@ -465,50 +375,59 @@
 </template>
 
 <script setup lang="ts">
-import { ref, computed, onMounted, onUnmounted, watch } from 'vue';
+import { ref, reactive, onMounted, computed, watch } from 'vue';
+import { useRouter, useRoute } from 'vue-router';
 import { useAuthStore } from '../../stores/auth';
-import { courseAPI, materialAPI, knowledgeBaseAPI } from '../../api';
+import { courseAPI, materialAPI, assessmentAPI } from '../../api';
 import MaterialPreview from './MaterialPreview.vue';
+import MarkdownViewer from './MarkdownViewer.vue';
+import PdfViewer from './PdfViewer.vue';
 import AIAssistant from '../ai/AIAssistant.vue';
-import { useRouter } from 'vue-router';
-import { assessmentAPI } from '@/api';
-
-// 定义Course接口
-interface CourseSection {
+
+// 定义接口
+interface Course {
+  id: number;
+  name: string;
+  description: string;
+  category?: string;
+  difficulty?: string;
+  teacher_id?: number;
+  teacher_name?: string;
+  chapters?: Chapter[];
+  is_public?: boolean;
+  cover_image?: string;
+}
+
+interface Chapter {
+  id?: number;
   title: string;
   duration: number;
-}
-
-interface CourseChapter {
+  sections?: Section[];
+}
+
+interface Section {
+  id?: number;
   title: string;
   duration: number;
-  sections: CourseSection[];
+  content?: string;
 }
 
 interface Material {
   id: number;
   title: string;
+  description: string;
+  file_path: string;
   material_type: string;
-  file_path?: string;
   size: string;
-  course_id: number;
-  created_at: string;
-  updated_at: string;
+  upload_date: string;
+  knowledge_base_status?: string;
 }
 
 interface Student {
   id: number;
-  name: string;
+  full_name: string;
   email: string;
-  progress: number;
-  last_activity: string;
-}
-
-interface AvailableStudent {
-  id: number;
-  name: string;
-  email: string;
-  role: string;
+  enrollment_date: string;
 }
 
 interface Assessment {
@@ -516,151 +435,76 @@
   title: string;
   description: string;
   course_id: number;
-  type: string;
   total_score: number;
-  duration: string | null;
-  due_date: string | null;
-  start_date: string | null;
-  max_attempts: number;
+  duration?: number;
+  start_date?: string;
+  due_date?: string;
+  max_attempts?: number;
   is_published: boolean;
   is_active: boolean;
   created_at: string;
   updated_at: string;
-  questions: any[];
-  submission_count: number;
-  submissions?: any[];
-}
-
-interface Question {
-  id: number;
-  type: string;
-  content: string;
-  options?: string[];
-  answer?: string | string[];
-}
-
-interface Submission {
-  id: number;
-  assessment_id: number;
-  student_id: number;
-  status: 'pending' | 'in_progress' | 'completed';
-  score: number;
-  submitted_at: string;
-}
-
-interface Course {
-  id: number;
-  name: string;
-  description: string;
-  category: string;
-  difficulty: string;
-  teacher_id: number;
-  teacher_name: string;
-  student_count: number;
-  material_count: number;
-  assessment_count: number;
-  is_public?: boolean;
-  cover_image?: string;
-  chapters?: CourseChapter[];
-  created_at?: string;
-  updated_at?: string;
-}
-
-const props = defineProps<{
-  id: string | number;
-}>();
-
+  sections?: any[];
+  questions?: any[];
+  submission_count?: number;
+}
+
+// 路由参数
+const route = useRoute();
+const router = useRouter();
+const courseId = computed(() => Number(route.params.id));
+
+// 状态
 const authStore = useAuthStore();
-const courseId = computed(() => props.id);
-const userRole = computed(() => authStore.user?.role || '');
-
 const loading = ref(true);
 const course = ref<Course | null>(null);
+const materials = ref<Material[]>([]);
+const students = ref<Student[]>([]);
+const availableStudents = ref<Student[]>([]);
+const selectedStudents = ref<number[]>([]);
+const isLoadingStudents = ref(false);
+const studentError = ref<string | null>(null);
 const activeTab = ref('chapters');
-const studentSearch = ref('');
+const assessments = ref<Assessment[]>([]);
+
+// 模态框状态
 const showAddChapterModal = ref(false);
 const showAddMaterialModal = ref(false);
-const showAddAssessmentModal = ref(false);
-const showAddStudentModal = ref(false);
+const showAddStudentsModal = ref(false);
 const showMaterialPreview = ref(false);
 const previewMaterialId = ref<number | undefined>();
 
+// 知识库相关
+const supportedKnowledgeBaseTypes = ref<string[]>([]);
+const knowledgeBaseProcessing = ref<Record<number, boolean>>({});
+
+// 选项卡定义
 const tabs = [
   { id: 'chapters', name: '章节内容' },
   { id: 'materials', name: '课件资源' },
   { id: 'assessments', name: '评估测验' },
-  { id: 'students', name: '学生管理' },
-  { id: 'ai-assistant', name: '智能助手' },
+  { id: 'students', name: '学生列表' },
 ];
 
+// 是否可以编辑课程
 const canEdit = computed(() => {
-  return userRole.value === 'admin' || 
-         userRole.value === 'teacher' && course.value?.teacher_id === authStore.user?.id;
+  const user = authStore.user;
+  if (!user || !course.value) return false;
+  return user.role === 'admin' || user.id === course.value.teacher_id;
 });
 
-// 材料数据
-const materials = ref<Material[]>([]);
-const materialFile = ref<File | null>(null);
-const materialTitle = ref('');
-const materialUploadProgress = ref(0);
-const materialUploadError = ref('');
-
-// 评估数据
-const assessments = ref<Assessment[]>([]);
-
-<<<<<<< HEAD
-// 知识库相关
-const supportedKnowledgeBaseTypes = ref<string[]>([]);
-const knowledgeBaseQueue = ref<any[]>([]);
-const isLoadingKnowledgeBaseStatus = ref(false);
-const knowledgeBaseProcessing = ref<{[key: string]: boolean}>({});
-let knowledgeBaseStatusInterval: number | undefined;
-
-// 学生相关
-const students = ref<Student[]>([]);
-const availableStudents = ref<AvailableStudent[]>([]);
-const selectedStudents = ref<number[]>([]);
-const isLoadingStudents = ref(false);
-const studentError = ref('');
-
-const router = useRouter();
-
-onMounted(async () => {
-  await fetchCourseDetail();
-  if (course.value) {
-    await fetchMaterials();
-    await fetchStudents();
-    await loadMockAssessment(); // 加载模拟评估数据
-    await fetchSupportedKnowledgeBaseTypes();
-    
-    // 如果有课程ID，获取知识库状态
-    if (courseId) {
-      await fetchKnowledgeBaseStatus();
-      
-      // 设置定时刷新
-      knowledgeBaseStatusInterval = window.setInterval(() => {
-        if (activeTab.value === 'materials') {
-          fetchKnowledgeBaseStatus();
-        }
-      }, 2000); // 每2秒刷新一次
-    }
-  }
-});
-
-onUnmounted(() => {
-  // 清除定时器
-  if (knowledgeBaseStatusInterval) {
-    clearInterval(knowledgeBaseStatusInterval);
-  }
-});
-
-// 监听标签切换
-watch(activeTab, (newTab) => {
+// 监听选项卡变化
+watch(activeTab, async (newTab) => {
   if (newTab === 'materials' && course.value?.id) {
     fetchKnowledgeBaseStatus();
-=======
-const router = useRouter();
-
+  } else if (newTab === 'assessments' && course.value?.id) {
+    await fetchAssessments();
+  } else if (newTab === 'students' && course.value?.id) {
+    await fetchStudents();
+  }
+});
+
+// 初始化
 onMounted(async () => {
   try {
     loading.value = true;
@@ -674,192 +518,36 @@
     console.error('加载数据失败:', error);
   } finally {
     loading.value = false;
->>>>>>> 0030fb79
   }
 });
 
+// 获取课程详情
 async function fetchCourse() {
   try {
-    // 调用API获取课程详情
-    const response = await courseAPI.getCourse(Number(courseId.value));
-    
-    // 处理API响应 - 根据API文档，response已经是解析后的数据
-    course.value = response as unknown as Course;
+    const response = await courseAPI.getCourse(courseId.value);
+    course.value = response;
   } catch (error) {
     console.error('获取课程详情失败:', error);
   }
 }
 
+// 获取课程材料
 async function fetchMaterials() {
   try {
-    if (!course.value) return;
-    
-    const response = await materialAPI.getMaterials(course.value.id);
-    // 处理API响应
-    const responseData = response as any;
-    materials.value = responseData.materials as Material[];
-  } catch (error) {
-    console.error('获取课件资源失败:', error);
-  }
-}
-
-function difficultyClass(difficulty: string): string {
-  switch (difficulty) {
-    case 'beginner': return 'bg-green-100 text-green-800';
-    case 'intermediate': return 'bg-yellow-100 text-yellow-800';
-    case 'advanced': return 'bg-red-100 text-red-800';
-    default: return 'bg-gray-100 text-gray-800';
-  }
-}
-
-function difficultyText(difficulty: string): string {
-  switch (difficulty) {
-    case 'beginner': return '初级';
-    case 'intermediate': return '中级';
-    case 'advanced': return '高级';
-    default: return '未知';
-  }
-}
-
-function handleFileChange(event: Event) {
-  const target = event.target as HTMLInputElement;
-  if (target.files && target.files.length > 0) {
-    materialFile.value = target.files[0];
-    if (!materialTitle.value) {
-      materialTitle.value = materialFile.value.name;
-    }
-  }
-}
-
-async function uploadMaterial() {
-  if (!materialFile.value || !course.value) {
-    materialUploadError.value = '请选择文件';
-    return;
-  }
-  
-  try {
-    materialUploadProgress.value = 10;
-    materialUploadError.value = '';
-    
-    const formData = new FormData();
-    formData.append('file', materialFile.value);
-    formData.append('title', materialTitle.value || materialFile.value.name);
-    
-    materialUploadProgress.value = 30;
-    
-    const response = await materialAPI.uploadMaterial(course.value.id, formData);
-    
-    materialUploadProgress.value = 100;
-    
-    // 清空表单
-    materialFile.value = null;
-    materialTitle.value = '';
-    
-    // 关闭模态框
-    showAddMaterialModal.value = false;
-    
-    // 重新获取材料列表
-    await fetchMaterials();
-  } catch (error) {
-    console.error('上传课件失败:', error);
-    materialUploadError.value = '上传失败，请重试';
-    materialUploadProgress.value = 0;
-  }
-}
-
-function downloadMaterial(materialId: number) {
-  materialAPI.downloadMaterial(materialId);
-}
-
-async function confirmDeleteMaterial(material: Material) {
-  if (confirm(`确定要删除课件 "${material.title}" 吗？此操作不可恢复。`)) {
-    try {
-      await materialAPI.deleteMaterial(material.id);
-      // 重新获取材料列表
-      await fetchMaterials();
-    } catch (error) {
-      console.error('删除课件失败:', error);
-      alert('删除课件失败，请重试');
-    }
-  }
-}
-
-function getMaterialIcon(materialType: string) {
-  const type = materialType.toLowerCase();
-  switch (type) {
-    case 'pdf':
-      return `
-        <svg xmlns="http://www.w3.org/2000/svg" class="h-6 w-6 text-red-500" fill="none" viewBox="0 0 24 24" stroke="currentColor">
-          <path stroke-linecap="round" stroke-linejoin="round" stroke-width="2" d="M7 21h10a2 2 0 002-2V9.414a1 1 0 00-.293-.707l-5.414-5.414A1 1 0 0012.586 3H7a2 2 0 00-2 2v14a2 2 0 002 2z" />
-        </svg>
-      `;
-    case 'powerpoint':
-      return `
-        <svg xmlns="http://www.w3.org/2000/svg" class="h-6 w-6 text-orange-500" fill="none" viewBox="0 0 24 24" stroke="currentColor">
-          <path stroke-linecap="round" stroke-linejoin="round" stroke-width="2" d="M7 21h10a2 2 0 002-2V9.414a1 1 0 00-.293-.707l-5.414-5.414A1 1 0 0012.586 3H7a2 2 0 00-2 2v14a2 2 0 002 2z" />
-        </svg>
-      `;
-    case 'word':
-      return `
-        <svg xmlns="http://www.w3.org/2000/svg" class="h-6 w-6 text-blue-500" fill="none" viewBox="0 0 24 24" stroke="currentColor">
-          <path stroke-linecap="round" stroke-linejoin="round" stroke-width="2" d="M7 21h10a2 2 0 002-2V9.414a1 1 0 00-.293-.707l-5.414-5.414A1 1 0 0012.586 3H7a2 2 0 00-2 2v14a2 2 0 002 2z" />
-        </svg>
-      `;
-    case 'excel':
-      return `
-        <svg xmlns="http://www.w3.org/2000/svg" class="h-6 w-6 text-green-500" fill="none" viewBox="0 0 24 24" stroke="currentColor">
-          <path stroke-linecap="round" stroke-linejoin="round" stroke-width="2" d="M7 21h10a2 2 0 002-2V9.414a1 1 0 00-.293-.707l-5.414-5.414A1 1 0 0012.586 3H7a2 2 0 00-2 2v14a2 2 0 002 2z" />
-        </svg>
-      `;
-    case 'image':
-      return `
-        <svg xmlns="http://www.w3.org/2000/svg" class="h-6 w-6 text-purple-500" fill="none" viewBox="0 0 24 24" stroke="currentColor">
-          <path stroke-linecap="round" stroke-linejoin="round" stroke-width="2" d="M4 16l4.586-4.586a2 2 0 012.828 0L16 16m-2-2l1.586-1.586a2 2 0 012.828 0L20 14m-6-6h.01M6 20h12a2 2 0 002-2V6a2 2 0 00-2-2H6a2 2 0 00-2 2v12a2 2 0 002 2z" />
-        </svg>
-      `;
-    case 'video':
-      return `
-        <svg xmlns="http://www.w3.org/2000/svg" class="h-6 w-6 text-pink-500" fill="none" viewBox="0 0 24 24" stroke="currentColor">
-          <path stroke-linecap="round" stroke-linejoin="round" stroke-width="2" d="M15 10l4.553-2.276A1 1 0 0121 8.618v6.764a1 1 0 01-1.447.894L15 14M5 18h8a2 2 0 002-2V8a2 2 0 00-2-2H5a2 2 0 00-2 2v8a2 2 0 002 2z" />
-        </svg>
-      `;
-    case 'archive':
-      return `
-        <svg xmlns="http://www.w3.org/2000/svg" class="h-6 w-6 text-amber-500" fill="none" viewBox="0 0 24 24" stroke="currentColor">
-          <path stroke-linecap="round" stroke-linejoin="round" stroke-width="2" d="M5 8h14M5 8a2 2 0 110-4h14a2 2 0 110 4M5 8v10a2 2 0 002 2h10a2 2 0 002-2V8m-9 4h4" />
-        </svg>
-      `;
-    case 'text':
-      return `
-        <svg xmlns="http://www.w3.org/2000/svg" class="h-6 w-6 text-gray-700" fill="none" viewBox="0 0 24 24" stroke="currentColor">
-          <path stroke-linecap="round" stroke-linejoin="round" stroke-width="2" d="M9 12h6m-6 4h6m2 5H7a2 2 0 01-2-2V5a2 2 0 012-2h5.586a1 1 0 01.707.293l5.414 5.414a1 1 0 01.293.707V19a2 2 0 01-2 2z" />
-        </svg>
-      `;
-    default:
-      return `
-        <svg xmlns="http://www.w3.org/2000/svg" class="h-6 w-6 text-gray-500" fill="none" viewBox="0 0 24 24" stroke="currentColor">
-          <path stroke-linecap="round" stroke-linejoin="round" stroke-width="2" d="M7 21h10a2 2 0 002-2V9.414a1 1 0 00-.293-.707l-5.414-5.414A1 1 0 0012.586 3H7a2 2 0 00-2 2v14a2 2 0 002 2z" />
-        </svg>
-      `;
-  }
-}
-
-const students = ref<Student[]>([]);
-const availableStudents = ref<AvailableStudent[]>([]);
-const selectedStudents = ref<number[]>([]);
-const isLoadingStudents = ref(false);
-const studentError = ref('');
-
+    const response = await materialAPI.getMaterials(courseId.value);
+    materials.value = response.materials || [];
+  } catch (error) {
+    console.error('获取课程材料失败:', error);
+  }
+}
+
+// 获取课程学生
 async function fetchStudents() {
-  if (!course.value) return;
-  
-  isLoadingStudents.value = true;
-  studentError.value = '';
-  
-  try {
-    const response = await courseAPI.getCourseStudents(course.value.id);
-    const responseData = response as any;
-    students.value = responseData.students as Student[];
+  try {
+    isLoadingStudents.value = true;
+    studentError.value = null;
+    const response = await courseAPI.getCourseStudents(courseId.value);
+    students.value = response.students || [];
   } catch (error) {
     console.error('获取学生列表失败:', error);
     studentError.value = '获取学生列表失败';
@@ -868,355 +556,294 @@
   }
 }
 
+// 获取可添加的学生
 async function fetchAvailableStudents() {
-  if (!course.value) return;
+  try {
+    isLoadingStudents.value = true;
+    const response = await courseAPI.getAvailableStudents(courseId.value);
+    availableStudents.value = response.students || [];
+  } catch (error) {
+    console.error('获取可用学生失败:', error);
+  } finally {
+    isLoadingStudents.value = false;
+  }
+}
+
+// 添加学生到课程
+async function addStudents() {
+  if (selectedStudents.value.length === 0) {
+    alert('请选择至少一名学生');
+    return;
+  }
   
   try {
-    const response = await courseAPI.getAvailableStudents(course.value.id);
-    const responseData = response as any;
-    availableStudents.value = responseData.students as AvailableStudent[];
-  } catch (error) {
-    console.error('获取可添加学生列表失败:', error);
-  }
-}
-
-async function addStudents() {
-  if (!course.value || selectedStudents.value.length === 0) {
-    return;
-  }
-  
-  try {
-    await courseAPI.addStudentsToCourse(course.value.id, selectedStudents.value);
-    
-    // 清空选择
-    selectedStudents.value = [];
+    await courseAPI.addStudentsToCourse(courseId.value, selectedStudents.value);
     
     // 关闭模态框
-    showAddStudentModal.value = false;
+    showAddStudentsModal.value = false;
     
     // 重新获取学生列表
-    await fetchStudents();
-    
-    // 更新课程信息
-    await fetchCourse();
+    fetchStudents();
   } catch (error) {
     console.error('添加学生失败:', error);
-    alert('添加学生失败，请重试');
-  }
-}
-
-async function removeStudent(studentId: number) {
-  if (!course.value) return;
-  
-  if (confirm('确定要从课程中移除该学生吗？')) {
+    alert('添加学生失败');
+  }
+}
+
+// 打开添加学生模态框
+function openAddStudentsModal() {
+  showAddStudentsModal.value = true;
+  selectedStudents.value = [];
+  fetchAvailableStudents();
+}
+
+// 移除学生
+async function confirmRemoveStudent(student: Student) {
+  if (confirm(`确定要将学生 ${student.full_name} 从课程中移除吗？`)) {
     try {
-      await courseAPI.removeStudentFromCourse(course.value.id, studentId);
-      
-      // 重新获取学生列表
-      await fetchStudents();
-      
-      // 更新课程信息
-      await fetchCourse();
+      await courseAPI.removeStudentFromCourse(courseId.value, student.id);
+      fetchStudents();
     } catch (error) {
       console.error('移除学生失败:', error);
-      alert('移除学生失败，请重试');
+      alert('移除学生失败');
     }
   }
 }
 
-function toggleStudentSelection(studentId: number) {
-  const index = selectedStudents.value.indexOf(studentId);
-  if (index === -1) {
-    selectedStudents.value.push(studentId);
-  } else {
-    selectedStudents.value.splice(index, 1);
-  }
-}
-
-function openAddStudentModal() {
-  showAddStudentModal.value = true;
-  selectedStudents.value = [];
-  fetchAvailableStudents();
-}
-
-function filterStudents() {
-  if (!course.value) return;
+// 获取课程评估
+async function fetchAssessments() {
+  try {
+    const response = await assessmentAPI.getAssessments(courseId.value);
+    assessments.value = response.assessments || [];
+  } catch (error) {
+    console.error('获取评估列表失败:', error);
+  }
+}
+
+// 创建新评估
+function createNewAssessment() {
+  router.push({
+    name: 'AssessmentCreate',
+    query: { courseId: courseId.value.toString() }
+  });
+}
+
+// 编辑评估
+function editAssessment(assessment: Assessment) {
+  router.push({
+    name: 'AssessmentEdit',
+    params: { id: assessment.id.toString() }
+  });
+}
+
+// 获取知识库支持的文件类型
+async function fetchKnowledgeBaseStatus() {
+  try {
+    const response = await fetch('http://localhost:5001/api/rag/supported-types');
+    const data = await response.json();
+    supportedKnowledgeBaseTypes.value = data.supported_types || [];
+  } catch (error) {
+    console.error('获取知识库支持的文件类型失败:', error);
+  }
+}
+
+// 判断文件是否支持添加到知识库
+function isSupportedForKnowledgeBase(material: Material): boolean {
+  const fileExtension = material.file_path.split('.').pop()?.toLowerCase();
+  return supportedKnowledgeBaseTypes.value.includes(fileExtension || '');
+}
+
+// 获取知识库按钮文本
+function getKnowledgeBaseButtonText(material: Material): string {
+  if (knowledgeBaseProcessing.value[material.id]) {
+    return '处理中...';
+  }
   
-  // 使用搜索参数重新获取学生列表
-  fetchStudents();
-}
-
+  switch (material.knowledge_base_status) {
+    case 'processing':
+      return '处理中...';
+    case 'completed':
+      return '已添加';
+    case 'failed':
+      return '重新添加';
+    default:
+      return '添加到知识库';
+  }
+}
+
+// 判断是否正在处理知识库
+function isProcessingKnowledgeBase(material: Material): boolean {
+  return material.knowledge_base_status === 'processing';
+}
+
+// 添加到知识库
+async function addToKnowledgeBase(material: Material) {
+  try {
+    knowledgeBaseProcessing.value[material.id] = true;
+    
+    const response = await fetch('http://localhost:5001/api/rag/add-to-knowledge-base', {
+      method: 'POST',
+      headers: {
+        'Content-Type': 'application/json',
+      },
+      body: JSON.stringify({
+        file_path: material.file_path,
+        title: material.title,
+        course_id: courseId.value
+      })
+    });
+    
+    const result = await response.json();
+    
+    if (result.success) {
+      // 更新材料状态
+      const updatedMaterials = materials.value.map(m => {
+        if (m.id === material.id) {
+          return { ...m, knowledge_base_status: 'processing' };
+        }
+        return m;
+      });
+      materials.value = updatedMaterials;
+    } else {
+      alert('添加到知识库失败: ' + result.message);
+    }
+  } catch (error) {
+    console.error('添加到知识库失败:', error);
+    alert('添加到知识库失败');
+  } finally {
+    knowledgeBaseProcessing.value[material.id] = false;
+  }
+}
+
+// 预览材料
 function previewMaterial(materialId: number) {
   previewMaterialId.value = materialId;
   showMaterialPreview.value = true;
 }
 
-// 评估相关方法
-const createNewAssessment = () => {
-  router.push(`/assessments/create?courseId=${courseId}`);
+// 下载材料
+function downloadMaterial(materialId: number) {
+  materialAPI.downloadMaterial(materialId);
+}
+
+// 确认删除材料
+function confirmDeleteMaterial(material: Material) {
+  if (confirm(`确定要删除材料 "${material.title}" 吗？`)) {
+    deleteMaterial(material.id);
+  }
+}
+
+// 删除材料
+async function deleteMaterial(materialId: number) {
+  try {
+    await materialAPI.deleteMaterial(materialId);
+    materials.value = materials.value.filter(m => m.id !== materialId);
+  } catch (error) {
+    console.error('删除材料失败:', error);
+    alert('删除材料失败');
+  }
+}
+
+// 格式化日期
+function formatDate(dateString?: string): string {
+  if (!dateString) return '无';
+  const date = new Date(dateString);
+  return date.toLocaleString('zh-CN', {
+    year: 'numeric',
+    month: '2-digit',
+    day: '2-digit',
+    hour: '2-digit',
+    minute: '2-digit'
+  });
+}
+
+// 获取材料图标
+function getMaterialIcon(type: string): string {
+  const icons: Record<string, string> = {
+    'pdf': '<svg class="w-6 h-6" fill="currentColor" viewBox="0 0 20 20"><path fill-rule="evenodd" d="M4 4a2 2 0 012-2h4.586A2 2 0 0112 2.586L15.414 6A2 2 0 0116 7.414V16a2 2 0 01-2 2H6a2 2 0 01-2-2V4z" clip-rule="evenodd"></path></svg>',
+    'doc': '<svg class="w-6 h-6" fill="currentColor" viewBox="0 0 20 20"><path fill-rule="evenodd" d="M4 4a2 2 0 012-2h4.586A2 2 0 0112 2.586L15.414 6A2 2 0 0116 7.414V16a2 2 0 01-2 2H6a2 2 0 01-2-2V4z" clip-rule="evenodd"></path></svg>',
+    'docx': '<svg class="w-6 h-6" fill="currentColor" viewBox="0 0 20 20"><path fill-rule="evenodd" d="M4 4a2 2 0 012-2h4.586A2 2 0 0112 2.586L15.414 6A2 2 0 0116 7.414V16a2 2 0 01-2 2H6a2 2 0 01-2-2V4z" clip-rule="evenodd"></path></svg>',
+    'ppt': '<svg class="w-6 h-6" fill="currentColor" viewBox="0 0 20 20"><path fill-rule="evenodd" d="M4 4a2 2 0 012-2h4.586A2 2 0 0112 2.586L15.414 6A2 2 0 0116 7.414V16a2 2 0 01-2 2H6a2 2 0 01-2-2V4z" clip-rule="evenodd"></path></svg>',
+    'pptx': '<svg class="w-6 h-6" fill="currentColor" viewBox="0 0 20 20"><path fill-rule="evenodd" d="M4 4a2 2 0 012-2h4.586A2 2 0 0112 2.586L15.414 6A2 2 0 0116 7.414V16a2 2 0 01-2 2H6a2 2 0 01-2-2V4z" clip-rule="evenodd"></path></svg>',
+    'xls': '<svg class="w-6 h-6" fill="currentColor" viewBox="0 0 20 20"><path fill-rule="evenodd" d="M4 4a2 2 0 012-2h4.586A2 2 0 0112 2.586L15.414 6A2 2 0 0116 7.414V16a2 2 0 01-2 2H6a2 2 0 01-2-2V4z" clip-rule="evenodd"></path></svg>',
+    'xlsx': '<svg class="w-6 h-6" fill="currentColor" viewBox="0 0 20 20"><path fill-rule="evenodd" d="M4 4a2 2 0 012-2h4.586A2 2 0 0112 2.586L15.414 6A2 2 0 0116 7.414V16a2 2 0 01-2 2H6a2 2 0 01-2-2V4z" clip-rule="evenodd"></path></svg>',
+    'txt': '<svg class="w-6 h-6" fill="currentColor" viewBox="0 0 20 20"><path fill-rule="evenodd" d="M4 4a2 2 0 012-2h4.586A2 2 0 0112 2.586L15.414 6A2 2 0 0116 7.414V16a2 2 0 01-2 2H6a2 2 0 01-2-2V4z" clip-rule="evenodd"></path></svg>',
+    'md': '<svg class="w-6 h-6" fill="currentColor" viewBox="0 0 20 20"><path fill-rule="evenodd" d="M4 4a2 2 0 012-2h4.586A2 2 0 0112 2.586L15.414 6A2 2 0 0116 7.414V16a2 2 0 01-2 2H6a2 2 0 01-2-2V4z" clip-rule="evenodd"></path></svg>',
+    'image': '<svg class="w-6 h-6" fill="currentColor" viewBox="0 0 20 20"><path fill-rule="evenodd" d="M4 3a2 2 0 00-2 2v10a2 2 0 002 2h12a2 2 0 002-2V5a2 2 0 00-2-2H4zm12 12H4l4-8 3 6 2-4 3 6z" clip-rule="evenodd"></path></svg>',
+    'video': '<svg class="w-6 h-6" fill="currentColor" viewBox="0 0 20 20"><path d="M2 6a2 2 0 012-2h6a2 2 0 012 2v8a2 2 0 01-2 2H4a2 2 0 01-2-2V6z"></path><path d="M14.553 7.106A1 1 0 0014 8v4a1 1 0 00.553.894l2 1A1 1 0 0018 13V7a1 1 0 00-1.447-.894l-2 1z"></path></svg>',
+    'audio': '<svg class="w-6 h-6" fill="currentColor" viewBox="0 0 20 20"><path fill-rule="evenodd" d="M9.383 3.076A1 1 0 0110 4v12a1 1 0 01-1.707.707L4.586 13H2a1 1 0 01-1-1V8a1 1 0 011-1h2.586l3.707-3.707a1 1 0 011.09-.217z" clip-rule="evenodd"></path><path d="M14.657 2.929a1 1 0 011.414 0A9.972 9.972 0 0119 10a9.972 9.972 0 01-2.929 7.071 1 1 0 01-1.414-1.414A7.971 7.971 0 0017 10c0-2.21-.894-4.208-2.343-5.657a1 1 0 010-1.414zm-2.829 2.828a1 1 0 011.415 0A5.983 5.983 0 0115 10a5.984 5.984 0 01-1.757 4.243 1 1 0 01-1.415-1.415A3.984 3.984 0 0013 10a3.983 3.983 0 00-1.172-2.828 1 1 0 010-1.415z" clip-rule="evenodd"></path></svg>',
+  };
+  
+  // 根据文件类型返回相应图标
+  if (type.includes('image')) return icons['image'];
+  if (type.includes('video')) return icons['video'];
+  if (type.includes('audio')) return icons['audio'];
+  
+  // 根据文件扩展名返回图标
+  const extension = type.split('/').pop()?.toLowerCase();
+  return icons[extension as string] || '<svg class="w-6 h-6" fill="currentColor" viewBox="0 0 20 20"><path fill-rule="evenodd" d="M4 4a2 2 0 012-2h4.586A2 2 0 0112 2.586L15.414 6A2 2 0 0116 7.414V16a2 2 0 01-2 2H6a2 2 0 01-2-2V4z" clip-rule="evenodd"></path></svg>';
+}
+
+// 获取难度文本
+function difficultyText(difficulty?: string): string {
+  const map: Record<string, string> = {
+    'beginner': '初级',
+    'intermediate': '中级',
+    'advanced': '高级'
+  };
+  return map[difficulty || 'beginner'] || '初级';
+}
+
+// 获取难度样式
+function difficultyClass(difficulty?: string): string {
+  const map: Record<string, string> = {
+    'beginner': 'bg-green-100 text-green-800',
+    'intermediate': 'bg-yellow-100 text-yellow-800',
+    'advanced': 'bg-red-100 text-red-800'
+  };
+  return map[difficulty || 'beginner'] || 'bg-green-100 text-green-800';
+}
+
+// 获取评估状态文本
+const getStatusText = (assessment: Assessment): string => {
+  if (!assessment.is_published) return '草稿';
+  if (!assessment.is_active) return '未激活';
+  
+  const now = new Date();
+  const startDate = assessment.start_date ? new Date(assessment.start_date) : null;
+  const dueDate = assessment.due_date ? new Date(assessment.due_date) : null;
+  
+  if (startDate && now < startDate) return '未开始';
+  if (dueDate && now > dueDate) return '已结束';
+  return '进行中';
 };
 
-<<<<<<< HEAD
-function startAssessment(assessmentId: string | number) {
-  // 导航到评估答题页面
-  console.log('Starting assessment:', assessmentId);
-  router.push(`/assessments/${assessmentId}/take`);
-}
-
-// 从mock数据加载评估
-async function loadMockAssessment() {
-  try {
-    const mockExam = await import('../../assets/mock-exam.json');
-    const data = mockExam.default;
-    
-    // 将mock数据转换为评估列表格式
-    assessments.value = [{
-      id: data.id,
-      title: data.title,
-      type: data.type,
-      question_count: getTotalQuestions(data),
-      time_limit: parseInt(data.duration) || 30,
-      description: data.description,
-      due_date: data.due_date ? new Date(data.due_date).toLocaleDateString() : null,
-      attempts: 0,
-      max_attempts: data.max_attempts,
-    }];
-    
-    console.log('Mock assessment loaded:', assessments.value);
-  } catch (error) {
-    console.error('Failed to load mock assessment:', error);
-  }
-}
-
-// 计算题目总数
-function getTotalQuestions(assessment: any): number {
-  let count = 0;
-  if (assessment && assessment.sections) {
-    assessment.sections.forEach((section: any) => {
-      if (section.questions) {
-        count += section.questions.length;
-      }
-    });
-  }
-  return count;
-}
-
-// 获取支持的知识库文件类型
-async function fetchSupportedKnowledgeBaseTypes() {
-  try {
-    const response = await knowledgeBaseAPI.getSupportedFileTypes();
-    
-    // 使用类型守卫检查响应
-    const hasTypes = (res: any): res is { supported_types: Array<{ extension: string }> } => 
-      res && typeof res === 'object' && 'supported_types' in res;
-    
-    if (hasTypes(response)) {
-      supportedKnowledgeBaseTypes.value = response.supported_types.map(type => type.extension);
-    }
-  } catch (error) {
-    console.error('获取支持的知识库文件类型失败:', error);
-  }
-}
-
-// 获取知识库状态
-async function fetchKnowledgeBaseStatus() {
-  if (!course.value?.id) return;
-  
-  try {
-    isLoadingKnowledgeBaseStatus.value = true;
-    const courseId = Number(course.value.id); // 确保 courseId 是数字类型
-    const response = await knowledgeBaseAPI.getKnowledgeBaseStatus(courseId);
-    
-    // 使用类型守卫检查响应
-    const hasItems = (res: any): res is { items: any[] } => 
-      res && typeof res === 'object' && 'items' in res;
-    
-    if (hasItems(response)) {
-      knowledgeBaseQueue.value = response.items;
-    }
-  } catch (error) {
-    console.error('获取知识库状态失败:', error);
-  } finally {
-    isLoadingKnowledgeBaseStatus.value = false;
-  }
-}
-
-// 检查文件是否支持添加到知识库
-function isSupportedForKnowledgeBase(material: any) {
-  if (!material.file_path) return false;
-  
-  const fileExtension = material.file_path.substring(material.file_path.lastIndexOf('.')).toLowerCase();
-  return supportedKnowledgeBaseTypes.value.includes(fileExtension);
-}
-
-// 检查文件是否正在处理中
-function isProcessingKnowledgeBase(material: any) {
-  if (!material.file_path) return false;
-  
-  // 检查本地处理状态
-  if (knowledgeBaseProcessing.value[material.id]) {
-    return true;
-  }
-  
-  // 检查队列状态
-  const queueItem = knowledgeBaseQueue.value.find(item => 
-    item.file_path === material.file_path && 
-    (item.status === 'pending' || item.status === 'processing')
-  );
-  
-  return !!queueItem;
-}
-
-// 获取知识库按钮文本
-function getKnowledgeBaseButtonText(material: any) {
-  if (!material.file_path) return '添加到知识库';
-  
-  // 检查是否正在处理
-  if (knowledgeBaseProcessing.value[material.id]) {
-    return '处理中...';
-  }
-  
-  const queueItem = knowledgeBaseQueue.value.find(item => item.file_path === material.file_path);
-  
-  if (!queueItem) return '添加到知识库';
-  
-  switch (queueItem.status) {
-    case 'pending':
-      return '等待处理';
-    case 'processing':
-      return `处理中 ${queueItem.progress ? queueItem.progress.toFixed(1) : 0}%`;
-    case 'completed':
-      return '已添加到知识库';
-    case 'failed':
-      return '处理失败';
-    default:
-      return '添加到知识库';
-  }
-}
-
-// 添加到知识库
-async function addToKnowledgeBase(material: any) {
-  if (!course.value?.id || !material.file_path) return;
-  
-  try {
-    // 设置处理状态
-    knowledgeBaseProcessing.value[material.id] = true;
-    
-    // 修正 filePath 格式，确保不带 /uploads/ 前缀
-    let filePath = material.file_path.replace(/^\/?uploads\//, '');
-    
-    // 调用API添加到知识库
-    const courseId = Number(course.value.id); // 确保 courseId 是数字类型
-    const response = await knowledgeBaseAPI.addToKnowledgeBase(courseId, filePath);
-    
-    // 使用类型守卫检查响应
-    const isSuccessResponse = (res: any): res is { status: string; message?: string } => 
-      res && typeof res === 'object' && 'status' in res;
-    
-    if (isSuccessResponse(response) && response.status === 'success') {
-      console.log('文件已添加到知识库处理队列:', response);
-      
-      // 立即刷新状态
-      await fetchKnowledgeBaseStatus();
-      
-      // 显示成功消息
-      alert('文件已添加到知识库处理队列，请稍候查看处理状态。');
-    } else {
-      const errorMessage = isSuccessResponse(response) && response.message 
-        ? response.message 
-        : '添加到知识库失败';
-      throw new Error(errorMessage);
-    }
-  } catch (error) {
-    console.error('添加到知识库失败:', error);
-    alert(`添加到知识库失败: ${error instanceof Error ? error.message : '未知错误'}`);
-  } finally {
-    // 清除处理状态
-    knowledgeBaseProcessing.value[material.id] = false;
-  }
-}
-=======
+// 获取评估状态样式
+const getStatusClass = (assessment: Assessment): string => {
+  const status = getStatusText(assessment);
+  const classes: Record<string, string> = {
+    '草稿': 'bg-gray-100 text-gray-800',
+    '未激活': 'bg-gray-100 text-gray-800',
+    '未开始': 'bg-yellow-100 text-yellow-800',
+    '进行中': 'bg-green-100 text-green-800',
+    '已结束': 'bg-red-100 text-red-800'
+  };
+  return classes[status] || 'bg-gray-100 text-gray-800';
+};
+
 const getTotalQuestions = (assessment: Assessment): number => {
   return assessment.questions?.length || 0;
 };
 
-const getStatusClass = (assessment: Assessment): string => {
-  if (!assessment.submissions || assessment.submissions.length === 0) {
-    return 'bg-blue-100 text-blue-800';
-  }
-  const latestSubmission = assessment.submissions[assessment.submissions.length - 1];
-  if (latestSubmission.status === 'completed') {
-    return 'bg-green-100 text-green-800';
-  }
-  return 'bg-yellow-100 text-yellow-800';
-};
-
-const getStatusText = (assessment: Assessment): string => {
-  if (!assessment.submissions || assessment.submissions.length === 0) {
-    return '未开始';
-  }
-  const latestSubmission = assessment.submissions[assessment.submissions.length - 1];
-  if (latestSubmission.status === 'completed') {
-    return '已完成';
-  }
-  return '进行中';
-};
-
-const editAssessment = (assessment: Assessment): void => {
-  router.push(`/assessments/${assessment.id}/edit`);
-};
-
-const deleteAssessment = async (assessment: Assessment): Promise<void> => {
+const confirmDeleteAssessment = (assessment: Assessment): void => {
   if (confirm('确定要删除这个评估吗？')) {
     try {
-      await assessmentAPI.deleteAssessment(assessment.id);
-      // 重新加载评估列表
-      await fetchAssessments();
+      assessmentAPI.deleteAssessment(assessment.id);
+      assessments.value = assessments.value.filter(a => a.id !== assessment.id);
     } catch (error) {
       console.error('删除评估失败:', error);
+      alert('删除评估失败');
     }
   }
 };
-
-const canTakeAssessment = (assessment: Assessment): boolean => {
-  if (!assessment.max_attempts) return true;
-  return !assessment.submissions || assessment.submissions.length < assessment.max_attempts;
-};
-
-const takeAssessment = (assessment: Assessment): void => {
-  router.push(`/assessments/${assessment.id}/take`);
-};
-
-const viewSubmissions = (assessment: Assessment): void => {
-  router.push(`/assessments/${assessment.id}/submissions`);
-};
-
-const viewAllSubmissions = (assessment: Assessment): void => {
-  router.push(`/assessments/${assessment.id}/all-submissions`);
-};
-
-const getHighestScore = (submissions: Submission[]): number => {
-  if (!submissions || submissions.length === 0) return 0;
-  return Math.max(...submissions.map(s => s.score || 0));
-};
-
-const formatDate = (date: string | null): string => {
-  if (!date) return '无限制';
-  return new Date(date).toLocaleDateString();
-};
-
-// 获取评估列表
-const fetchAssessments = async () => {
-  try {
-    loading.value = true;
-    const response = await assessmentAPI.getCourseAssessments(Number(courseId.value));
-    assessments.value = response.assessments || [];
-  } catch (error) {
-    console.error('获取评估列表失败:', error);
-    assessments.value = [];
-  } finally {
-    loading.value = false;
-  }
-};
->>>>>>> 0030fb79
 </script> 